// Copyright (c) 2017-2019 Tigera, Inc. All rights reserved.
//
// Licensed under the Apache License, Version 2.0 (the "License");
// you may not use this file except in compliance with the License.
// You may obtain a copy of the License at
//
//     http://www.apache.org/licenses/LICENSE-2.0
//
// Unless required by applicable law or agreed to in writing, software
// distributed under the License is distributed on an "AS IS" BASIS,
// WITHOUT WARRANTIES OR CONDITIONS OF ANY KIND, either express or implied.
// See the License for the specific language governing permissions and
// limitations under the License.

package intdataplane

import (
	"fmt"
	"io/ioutil"
	"net"
	"os"
	"reflect"
	"regexp"
	"strconv"
	"strings"
	"sync"
	"syscall"
	"time"

	"github.com/projectcalico/felix/idalloc"

	"k8s.io/client-go/kubernetes"

	"github.com/prometheus/client_golang/prometheus"
	log "github.com/sirupsen/logrus"
	"github.com/vishvananda/netlink"

	"github.com/projectcalico/felix/bpf"
	"github.com/projectcalico/felix/bpf/conntrack"
	"github.com/projectcalico/felix/bpf/nat"
	bpfproxy "github.com/projectcalico/felix/bpf/proxy"
	"github.com/projectcalico/felix/ifacemonitor"
	"github.com/projectcalico/felix/ipsets"
	"github.com/projectcalico/felix/iptables"
	"github.com/projectcalico/felix/jitter"
	"github.com/projectcalico/felix/labelindex"
	"github.com/projectcalico/felix/proto"
	"github.com/projectcalico/felix/routetable"
	"github.com/projectcalico/felix/rules"
	"github.com/projectcalico/felix/throttle"
	"github.com/projectcalico/libcalico-go/lib/health"
	"github.com/projectcalico/libcalico-go/lib/set"
)

const (
	// msgPeekLimit is the maximum number of messages we'll try to grab from the to-dataplane
	// channel before we apply the changes.  Higher values allow us to batch up more work on
	// the channel for greater throughput when we're under load (at cost of higher latency).
	msgPeekLimit = 100

	// Interface name used by kube-proxy to bind service ips.
	KubeIPVSInterface = "kube-ipvs0"
)

var (
	countDataplaneSyncErrors = prometheus.NewCounter(prometheus.CounterOpts{
		Name: "felix_int_dataplane_failures",
		Help: "Number of times dataplane updates failed and will be retried.",
	})
	countMessages = prometheus.NewCounterVec(prometheus.CounterOpts{
		Name: "felix_int_dataplane_messages",
		Help: "Number dataplane messages by type.",
	}, []string{"type"})
	summaryApplyTime = prometheus.NewSummary(prometheus.SummaryOpts{
		Name: "felix_int_dataplane_apply_time_seconds",
		Help: "Time in seconds that it took to apply a dataplane update.",
	})
	summaryBatchSize = prometheus.NewSummary(prometheus.SummaryOpts{
		Name: "felix_int_dataplane_msg_batch_size",
		Help: "Number of messages processed in each batch. Higher values indicate we're " +
			"doing more batching to try to keep up.",
	})
	summaryIfaceBatchSize = prometheus.NewSummary(prometheus.SummaryOpts{
		Name: "felix_int_dataplane_iface_msg_batch_size",
		Help: "Number of interface state messages processed in each batch. Higher " +
			"values indicate we're doing more batching to try to keep up.",
	})
	summaryAddrBatchSize = prometheus.NewSummary(prometheus.SummaryOpts{
		Name: "felix_int_dataplane_addr_msg_batch_size",
		Help: "Number of interface address messages processed in each batch. Higher " +
			"values indicate we're doing more batching to try to keep up.",
	})

	processStartTime time.Time
)

func init() {
	prometheus.MustRegister(countDataplaneSyncErrors)
	prometheus.MustRegister(summaryApplyTime)
	prometheus.MustRegister(countMessages)
	prometheus.MustRegister(summaryBatchSize)
	prometheus.MustRegister(summaryIfaceBatchSize)
	prometheus.MustRegister(summaryAddrBatchSize)
	processStartTime = time.Now()
}

type Config struct {
	Hostname string

	IPv6Enabled          bool
	RuleRendererOverride rules.RuleRenderer
	IPIPMTU              int
	VXLANMTU             int
	IgnoreLooseRPF       bool

	MaxIPSetSize int

	IptablesBackend                string
	IPSetsRefreshInterval          time.Duration
	RouteRefreshInterval           time.Duration
	DeviceRouteSourceAddress       net.IP
	DeviceRouteProtocol            int
	RemoveExternalRoutes           bool
	IptablesRefreshInterval        time.Duration
	IptablesPostWriteCheckInterval time.Duration
	IptablesInsertMode             string
	IptablesLockFilePath           string
	IptablesLockTimeout            time.Duration
	IptablesLockProbeInterval      time.Duration
	XDPRefreshInterval             time.Duration

	NetlinkTimeout time.Duration

	RulesConfig rules.Config

	IfaceMonitorConfig ifacemonitor.Config

	StatusReportingInterval time.Duration

	ConfigChangedRestartCallback func()

	PostInSyncCallback func()
	HealthAggregator   *health.HealthAggregator

	DebugSimulateDataplaneHangAfter time.Duration

	ExternalNodesCidrs []string

	BPFEnabled           bool
	BPFLogLevel          string
	BPFDataIfacePattern  *regexp.Regexp
	XDPEnabled           bool
	XDPAllowGeneric      bool
	BPFConntrackTimeouts conntrack.Timeouts
	BPFCgroupV2          string
	BPFConnTimeLBEnabled bool
	BPFMapRepin          bool

	SidecarAccelerationEnabled bool

	LookPathOverride func(file string) (string, error)

	KubeClientSet *kubernetes.Clientset
}

// InternalDataplane implements an in-process Felix dataplane driver based on iptables
// and ipsets.  It communicates with the datastore-facing part of Felix via the
// Send/RecvMessage methods, which operate on the protobuf-defined API objects.
//
// Architecture
//
// The internal dataplane driver is organised around a main event loop, which handles
// update events from the datastore and dataplane.
//
// Each pass around the main loop has two phases.  In the first phase, updates are fanned
// out to "manager" objects, which calculate the changes that are needed and pass them to
// the dataplane programming layer.  In the second phase, the dataplane layer applies the
// updates in a consistent sequence.  The second phase is skipped until the datastore is
// in sync; this ensures that the first update to the dataplane applies a consistent
// snapshot.
//
// Having the dataplane layer batch updates has several advantages.  It is much more
// efficient to batch updates, since each call to iptables/ipsets has a high fixed cost.
// In addition, it allows for different managers to make updates without having to
// coordinate on their sequencing.
//
// Requirements on the API
//
// The internal dataplane does not do consistency checks on the incoming data (as the
// old Python-based driver used to do).  It expects to be told about dependent resources
// before they are needed and for their lifetime to exceed that of the resources that
// depend on them.  For example, it is important the the datastore layer send an
// IP set create event before it sends a rule that references that IP set.
type InternalDataplane struct {
	toDataplane   chan interface{}
	fromDataplane chan interface{}

	allIptablesTables    []*iptables.Table
	iptablesMangleTables []*iptables.Table
	iptablesNATTables    []*iptables.Table
	iptablesRawTables    []*iptables.Table
	iptablesFilterTables []*iptables.Table
	ipSets               []*ipsets.IPSets

	ipipManager *ipipManager

	ifaceMonitor     *ifacemonitor.InterfaceMonitor
	ifaceUpdates     chan *ifaceUpdate
	ifaceAddrUpdates chan *ifaceAddrsUpdate

	endpointStatusCombiner *endpointStatusCombiner

	allManagers             []Manager
	managersWithRouteTables []ManagerWithRouteTables
	ruleRenderer            rules.RuleRenderer

	interfacePrefixes []string

	// dataplaneNeedsSync is set if the dataplane is dirty in some way, i.e. we need to
	// call apply().
	dataplaneNeedsSync bool
	// forceIPSetsRefresh is set by the IP sets refresh timer to indicate that we should
	// check the IP sets in the dataplane.
	forceIPSetsRefresh bool
	// forceRouteRefresh is set by the route refresh timer to indicate that we should
	// check the routes in the dataplane.
	forceRouteRefresh bool
	// forceXDPRefresh is set by the XDP refresh timer to indicate that we should
	// check the XDP state in the dataplane.
	forceXDPRefresh bool
	// doneFirstApply is set after we finish the first update to the dataplane. It indicates
	// that the dataplane should now be in sync.
	doneFirstApply bool

	reschedTimer *time.Timer
	reschedC     <-chan time.Time

	applyThrottle *throttle.Throttle

	config Config

	debugHangC <-chan time.Time

	xdpState          *xdpState
	sockmapState      *sockmapState
	endpointsSourceV4 endpointsSource
	ipsetsSourceV4    ipsetsSource
	callbacks         *callbacks
}

const (
	healthName     = "int_dataplane"
	healthInterval = 10 * time.Second
)

func NewIntDataplaneDriver(config Config) *InternalDataplane {
	log.WithField("config", config).Info("Creating internal dataplane driver.")
	ruleRenderer := config.RuleRendererOverride
	if ruleRenderer == nil {
		ruleRenderer = rules.NewRenderer(config.RulesConfig)
	}
	epMarkMapper := rules.NewEndpointMarkMapper(
		config.RulesConfig.IptablesMarkEndpoint,
		config.RulesConfig.IptablesMarkNonCaliEndpoint)

	dp := &InternalDataplane{
		toDataplane:       make(chan interface{}, msgPeekLimit),
		fromDataplane:     make(chan interface{}, 100),
		ruleRenderer:      ruleRenderer,
		interfacePrefixes: config.RulesConfig.WorkloadIfacePrefixes,
		ifaceMonitor:      ifacemonitor.New(config.IfaceMonitorConfig),
		ifaceUpdates:      make(chan *ifaceUpdate, 100),
		ifaceAddrUpdates:  make(chan *ifaceAddrsUpdate, 100),
		config:            config,
		applyThrottle:     throttle.New(10),
	}
	dp.applyThrottle.Refill() // Allow the first apply() immediately.
	dp.ifaceMonitor.Callback = dp.onIfaceStateChange
	dp.ifaceMonitor.AddrCallback = dp.onIfaceAddrsChange

	// Most iptables tables need the same options.
	iptablesOptions := iptables.TableOptions{
		HistoricChainPrefixes: rules.AllHistoricChainNamePrefixes,
		InsertMode:            config.IptablesInsertMode,
		RefreshInterval:       config.IptablesRefreshInterval,
		PostWriteInterval:     config.IptablesPostWriteCheckInterval,
		LockTimeout:           config.IptablesLockTimeout,
		LockProbeInterval:     config.IptablesLockProbeInterval,
		BackendMode:           config.IptablesBackend,
		LookPathOverride:      config.LookPathOverride,
	}

	// However, the NAT tables need an extra cleanup regex.
	iptablesNATOptions := iptablesOptions
	iptablesNATOptions.ExtraCleanupRegexPattern = rules.HistoricInsertedNATRuleRegex

	featureDetector := iptables.NewFeatureDetector()
	iptablesFeatures := featureDetector.GetFeatures()

	var iptablesLock sync.Locker
	if iptablesFeatures.RestoreSupportsLock {
		log.Debug("Calico implementation of iptables lock disabled (because detected version of " +
			"iptables-restore will use its own implementation).")
		iptablesLock = dummyLock{}
	} else if config.IptablesLockTimeout <= 0 {
		log.Debug("Calico implementation of iptables lock disabled (by configuration).")
		iptablesLock = dummyLock{}
	} else {
		// Create the shared iptables lock.  This allows us to block other processes from
		// manipulating iptables while we make our updates.  We use a shared lock because we
		// actually do multiple updates in parallel (but to different tables), which is safe.
		log.WithField("timeout", config.IptablesLockTimeout).Debug(
			"Calico implementation of iptables lock enabled")
		iptablesLock = iptables.NewSharedLock(
			config.IptablesLockFilePath,
			config.IptablesLockTimeout,
			config.IptablesLockProbeInterval,
		)
	}

	mangleTableV4 := iptables.NewTable(
		"mangle",
		4,
		rules.RuleHashPrefix,
		iptablesLock,
		featureDetector,
		iptablesOptions)
	natTableV4 := iptables.NewTable(
		"nat",
		4,
		rules.RuleHashPrefix,
		iptablesLock,
		featureDetector,
		iptablesNATOptions,
	)
	rawTableV4 := iptables.NewTable(
		"raw",
		4,
		rules.RuleHashPrefix,
		iptablesLock,
		featureDetector,
		iptablesOptions)
	filterTableV4 := iptables.NewTable(
		"filter",
		4,
		rules.RuleHashPrefix,
		iptablesLock,
		featureDetector,
		iptablesOptions)
	ipSetsConfigV4 := config.RulesConfig.IPSetConfigV4
	ipSetsV4 := ipsets.NewIPSets(ipSetsConfigV4)
	dp.iptablesNATTables = append(dp.iptablesNATTables, natTableV4)
	dp.iptablesRawTables = append(dp.iptablesRawTables, rawTableV4)
	dp.iptablesMangleTables = append(dp.iptablesMangleTables, mangleTableV4)
	dp.iptablesFilterTables = append(dp.iptablesFilterTables, filterTableV4)
	dp.ipSets = append(dp.ipSets, ipSetsV4)

	if config.RulesConfig.VXLANEnabled {
		routeTableVXLAN := routetable.New([]string{"vxlan.calico"}, 4, true, config.NetlinkTimeout, config.DeviceRouteSourceAddress,
			config.DeviceRouteProtocol, true)

		vxlanManager := newVXLANManager(
			ipSetsV4,
			routeTableVXLAN,
			"vxlan.calico",
			config,
		)
		go vxlanManager.KeepVXLANDeviceInSync(config.VXLANMTU, 10*time.Second)
		dp.RegisterManager(vxlanManager)
	} else {
		// If VXLAN is not enabled, check to see if there is a VXLAN device and delete it if there is.
		log.Info("Checking if we need to clean up the VXLAN device")
		if link, err := netlink.LinkByName("vxlan.calico"); err != nil && err != syscall.ENODEV {
			log.WithError(err).Warnf("Failed to query VXLAN device")
		} else if err = netlink.LinkDel(link); err != nil {
			log.WithError(err).Error("Failed to delete unwanted VXLAN device")
		}
	}

	dp.endpointStatusCombiner = newEndpointStatusCombiner(dp.fromDataplane, config.IPv6Enabled)

	callbacks := newCallbacks()
	dp.callbacks = callbacks
	if !config.BPFEnabled && config.XDPEnabled {
		if err := bpf.SupportsXDP(); err != nil {
			log.WithError(err).Warn("Can't enable XDP acceleration.")
		} else {
			st, err := NewXDPState(config.XDPAllowGeneric)
			if err != nil {
				log.WithError(err).Warn("Can't enable XDP acceleration.")
			} else {
				dp.xdpState = st
				dp.xdpState.PopulateCallbacks(callbacks)
				log.Info("XDP acceleration enabled.")
			}
		}
	} else {
		log.Info("XDP acceleration disabled.")
	}

	// TODO Integrate XDP and BPF infra.
	if !config.BPFEnabled && dp.xdpState == nil {
		xdpState, err := NewXDPState(config.XDPAllowGeneric)
		if err == nil {
			if err := xdpState.WipeXDP(); err != nil {
				log.WithError(err).Warn("Failed to cleanup preexisting XDP state")
			}
		}
		// if we can't create an XDP state it means we couldn't get a working
		// bpffs so there's nothing to clean up
	}

	if config.SidecarAccelerationEnabled {
		if err := bpf.SupportsSockmap(); err != nil {
			log.WithError(err).Warn("Can't enable Sockmap acceleration.")
		} else {
			st, err := NewSockmapState()
			if err != nil {
				log.WithError(err).Warn("Can't enable Sockmap acceleration.")
			} else {
				dp.sockmapState = st
				dp.sockmapState.PopulateCallbacks(callbacks)

				if err := dp.sockmapState.SetupSockmapAcceleration(); err != nil {
					dp.sockmapState = nil
					log.WithError(err).Warn("Failed to set up Sockmap acceleration")
				} else {
					log.Info("Sockmap acceleration enabled.")
				}
			}
		}
	}

	if dp.sockmapState == nil {
		st, err := NewSockmapState()
		if err == nil {
			st.WipeSockmap(bpf.FindInBPFFSOnly)
		}
		// if we can't create a sockmap state it means we couldn't get a working
		// bpffs so there's nothing to clean up
	}

	if !config.BPFEnabled {
		ipsetsManager := newIPSetsManager(ipSetsV4, config.MaxIPSetSize, callbacks)
		dp.RegisterManager(ipsetsManager)
		dp.ipsetsSourceV4 = ipsetsManager
		// TODO Connect host IP manager to BPF
		dp.RegisterManager(newHostIPManager(
			config.RulesConfig.WorkloadIfacePrefixes,
			rules.IPSetIDThisHostIPs,
			ipSetsV4,
			config.MaxIPSetSize))
		dp.RegisterManager(newPolicyManager(rawTableV4, mangleTableV4, filterTableV4, ruleRenderer, 4, callbacks))
	}

	if config.BPFEnabled {
		log.Info("BPF enabled, starting BPF endpoint manager and map manager.")
		bpfMapContext := &bpf.MapContext{
			RepinningEnabled: config.BPFMapRepin,
		}
		// Register map managers first since they create the maps that will be used by the endpoint manager.
		// Important that we create the maps before we load a BPF program with TC since we make sure the map
		// metadata name is set whereas TC doesn't set that field.
		ipSetIDAllocator := idalloc.New()
		dp.RegisterManager(newBPFIPSetManager(ipSetIDAllocator, bpfMapContext))
		dp.RegisterManager(newBPFRouteManager(config.Hostname, bpfMapContext))
		dp.RegisterManager(newBPFConntrackManager(config.BPFConntrackTimeouts, bpfMapContext))

		// Forwarding into a tunnel seems to fail silently, disable FIB lookup if tunnel is enabled for now.
		fibLookupEnabled := !config.RulesConfig.IPIPEnabled && !config.RulesConfig.VXLANEnabled
		dp.RegisterManager(newBPFEndpointManager(
			config.BPFLogLevel,
			fibLookupEnabled,
			config.RulesConfig.EndpointToHostAction == "DROP",
			config.BPFDataIfacePattern,
<<<<<<< HEAD
			ipSetIDAllocator,
			config.VXLANMTU,
		))
=======
			ipSetIDAllocator))
>>>>>>> c155d120

		// Pre-create the NAT maps so that later operations can assume access.
		frontendMap := nat.FrontendMap(bpfMapContext)
		err := frontendMap.EnsureExists()
		if err != nil {
			log.WithError(err).Panic("Failed to create NAT frontend BPF map.")
		}
		backendMap := nat.BackendMap(bpfMapContext)
		err = backendMap.EnsureExists()
		if err != nil {
			log.WithError(err).Panic("Failed to create NAT backend BPF map.")
		}

		if config.KubeClientSet != nil {
			// We have a Kubernetes connection, start watching services and populating the NAT maps.
			err := bpfproxy.StartKubeProxy(
				config.KubeClientSet,
				config.Hostname,
				frontendMap,
				backendMap,
				bpfproxy.WithImmediateSync(),
			)
			if err != nil {
				log.WithError(err).Panic("Failed to start kube-proxy.")
			}
		} else {
			log.Info("BPF enabled but no Kubernetes client available, unable to run kube-proxy module.")
		}

		if config.BPFConnTimeLBEnabled {
			// Activate the connect-time load balancer.
			err = nat.InstallConnectTimeLoadBalancer(frontendMap, backendMap, config.BPFCgroupV2)
			if err != nil {
				log.WithError(err).Panic("BPFConnTimeLBEnabled but failed to attach connect-time load balancer, bailing out.")
			}
		} else {
			// Deactivate the connect-time load balancer.
			err = nat.RemoveConnectTimeLoadBalancer(config.BPFCgroupV2)
			if err != nil {
				log.WithError(err).Warn("Failed to detach connect-time load balancer. Ignoring.")
			}
		}
	}

	routeTableV4 := routetable.New(config.RulesConfig.WorkloadIfacePrefixes, 4, false, config.NetlinkTimeout,
		config.DeviceRouteSourceAddress, config.DeviceRouteProtocol, config.RemoveExternalRoutes)

	epManager := newEndpointManager(
		rawTableV4,
		mangleTableV4,
		filterTableV4,
		ruleRenderer,
		routeTableV4,
		4,
		epMarkMapper,
		config.RulesConfig.KubeIPVSSupportEnabled,
		config.RulesConfig.WorkloadIfacePrefixes,
		dp.endpointStatusCombiner.OnEndpointStatusUpdate,
		config.BPFEnabled,
		callbacks)
	dp.RegisterManager(epManager)
	dp.endpointsSourceV4 = epManager
	dp.RegisterManager(newFloatingIPManager(natTableV4, ruleRenderer, 4))
	dp.RegisterManager(newMasqManager(ipSetsV4, natTableV4, ruleRenderer, config.MaxIPSetSize, 4))
	if config.RulesConfig.IPIPEnabled {
		// Add a manger to keep the all-hosts IP set up to date.
		dp.ipipManager = newIPIPManager(ipSetsV4, config.MaxIPSetSize, config.ExternalNodesCidrs)
		dp.RegisterManager(dp.ipipManager) // IPv4-only
	}
	if config.IPv6Enabled {
		mangleTableV6 := iptables.NewTable(
			"mangle",
			6,
			rules.RuleHashPrefix,
			iptablesLock,
			featureDetector,
			iptablesOptions,
		)
		natTableV6 := iptables.NewTable(
			"nat",
			6,
			rules.RuleHashPrefix,
			iptablesLock,
			featureDetector,
			iptablesNATOptions,
		)
		rawTableV6 := iptables.NewTable(
			"raw",
			6,
			rules.RuleHashPrefix,
			iptablesLock,
			featureDetector,
			iptablesOptions,
		)
		filterTableV6 := iptables.NewTable(
			"filter",
			6,
			rules.RuleHashPrefix,
			iptablesLock,
			featureDetector,
			iptablesOptions,
		)

		ipSetsConfigV6 := config.RulesConfig.IPSetConfigV6
		ipSetsV6 := ipsets.NewIPSets(ipSetsConfigV6)
		dp.ipSets = append(dp.ipSets, ipSetsV6)
		dp.iptablesNATTables = append(dp.iptablesNATTables, natTableV6)
		dp.iptablesRawTables = append(dp.iptablesRawTables, rawTableV6)
		dp.iptablesMangleTables = append(dp.iptablesMangleTables, mangleTableV6)
		dp.iptablesFilterTables = append(dp.iptablesFilterTables, filterTableV6)

		routeTableV6 := routetable.New(config.RulesConfig.WorkloadIfacePrefixes, 6, false, config.NetlinkTimeout, config.DeviceRouteSourceAddress, config.DeviceRouteProtocol, config.RemoveExternalRoutes)

		if !config.BPFEnabled {
			dp.RegisterManager(newIPSetsManager(ipSetsV6, config.MaxIPSetSize, callbacks))
			dp.RegisterManager(newHostIPManager(
				config.RulesConfig.WorkloadIfacePrefixes,
				rules.IPSetIDThisHostIPs,
				ipSetsV6,
				config.MaxIPSetSize))
			dp.RegisterManager(newPolicyManager(rawTableV6, mangleTableV6, filterTableV6, ruleRenderer, 6, callbacks))
		}
		dp.RegisterManager(newEndpointManager(
			rawTableV6,
			mangleTableV6,
			filterTableV6,
			ruleRenderer,
			routeTableV6,
			6,
			epMarkMapper,
			config.RulesConfig.KubeIPVSSupportEnabled,
			config.RulesConfig.WorkloadIfacePrefixes,
			dp.endpointStatusCombiner.OnEndpointStatusUpdate,
			config.BPFEnabled,
			callbacks))
		dp.RegisterManager(newFloatingIPManager(natTableV6, ruleRenderer, 6))
		dp.RegisterManager(newMasqManager(ipSetsV6, natTableV6, ruleRenderer, config.MaxIPSetSize, 6))
	}

	dp.allIptablesTables = append(dp.allIptablesTables, dp.iptablesMangleTables...)
	dp.allIptablesTables = append(dp.allIptablesTables, dp.iptablesNATTables...)
	dp.allIptablesTables = append(dp.allIptablesTables, dp.iptablesFilterTables...)
	dp.allIptablesTables = append(dp.allIptablesTables, dp.iptablesRawTables...)

	// Register that we will report liveness and readiness.
	if config.HealthAggregator != nil {
		log.Info("Registering to report health.")
		config.HealthAggregator.RegisterReporter(
			healthName,
			&health.HealthReport{Live: true, Ready: true},
			healthInterval*2,
		)
	}

	if config.DebugSimulateDataplaneHangAfter != 0 {
		log.WithField("delay", config.DebugSimulateDataplaneHangAfter).Warn(
			"Simulating a dataplane hang.")
		dp.debugHangC = time.After(config.DebugSimulateDataplaneHangAfter)
	}

	return dp
}

type Manager interface {
	// OnUpdate is called for each protobuf message from the datastore.  May either directly
	// send updates to the IPSets and iptables.Table objects (which will queue the updates
	// until the main loop instructs them to act) or (for efficiency) may wait until
	// a call to CompleteDeferredWork() to flush updates to the dataplane.
	OnUpdate(protoBufMsg interface{})
	// Called before the main loop flushes updates to the dataplane to allow for batched
	// work to be completed.
	CompleteDeferredWork() error
}

type ManagerWithRouteTables interface {
	Manager
	GetRouteTables() []routeTable
}

func (d *InternalDataplane) routeTables() []routeTable {
	var rts []routeTable
	for _, mrts := range d.managersWithRouteTables {
		rts = append(rts, mrts.GetRouteTables()...)
	}

	return rts
}

func (d *InternalDataplane) RegisterManager(mgr Manager) {
	switch mgr := mgr.(type) {
	case ManagerWithRouteTables:
		log.WithField("manager", mgr).Debug("registering ManagerWithRouteTables")
		d.managersWithRouteTables = append(d.managersWithRouteTables, mgr)
	}
	d.allManagers = append(d.allManagers, mgr)
}

func (d *InternalDataplane) Start() {
	// Do our start-of-day configuration.
	d.doStaticDataplaneConfig()

	// Then, start the worker threads.
	go d.loopUpdatingDataplane()
	go d.loopReportingStatus()
	go d.ifaceMonitor.MonitorInterfaces()
}

// onIfaceStateChange is our interface monitor callback.  It gets called from the monitor's thread.
func (d *InternalDataplane) onIfaceStateChange(ifaceName string, state ifacemonitor.State) {
	log.WithFields(log.Fields{
		"ifaceName": ifaceName,
		"state":     state,
	}).Info("Linux interface state changed.")
	d.ifaceUpdates <- &ifaceUpdate{
		Name:  ifaceName,
		State: state,
	}
}

type ifaceUpdate struct {
	Name  string
	State ifacemonitor.State
}

// Check if current felix ipvs config is correct when felix gets an kube-ipvs0 interface update.
// If KubeIPVSInterface is UP and felix ipvs support is disabled (kube-proxy switched from iptables to ipvs mode),
// or if KubeIPVSInterface is DOWN and felix ipvs support is enabled (kube-proxy switched from ipvs to iptables mode),
// restart felix to pick up correct ipvs support mode.
func (d *InternalDataplane) checkIPVSConfigOnStateUpdate(state ifacemonitor.State) {
	if (!d.config.RulesConfig.KubeIPVSSupportEnabled && state == ifacemonitor.StateUp) ||
		(d.config.RulesConfig.KubeIPVSSupportEnabled && state == ifacemonitor.StateDown) {
		log.WithFields(log.Fields{
			"ipvsIfaceState": state,
			"ipvsSupport":    d.config.RulesConfig.KubeIPVSSupportEnabled,
		}).Info("kube-proxy mode changed. Restart felix.")
		d.config.ConfigChangedRestartCallback()
	}
}

// onIfaceAddrsChange is our interface address monitor callback.  It gets called
// from the monitor's thread.
func (d *InternalDataplane) onIfaceAddrsChange(ifaceName string, addrs set.Set) {
	log.WithFields(log.Fields{
		"ifaceName": ifaceName,
		"addrs":     addrs,
	}).Info("Linux interface addrs changed.")
	d.ifaceAddrUpdates <- &ifaceAddrsUpdate{
		Name:  ifaceName,
		Addrs: addrs,
	}
}

type ifaceAddrsUpdate struct {
	Name  string
	Addrs set.Set
}

func (d *InternalDataplane) SendMessage(msg interface{}) error {
	d.toDataplane <- msg
	return nil
}

func (d *InternalDataplane) RecvMessage() (interface{}, error) {
	return <-d.fromDataplane, nil
}

// doStaticDataplaneConfig sets up the kernel and our static iptables  chains.  Should be called
// once at start of day before starting the main loop.  The actual iptables programming is deferred
// to the main loop.
func (d *InternalDataplane) doStaticDataplaneConfig() {
	// Check/configure global kernel parameters.
	d.configureKernel()

	if d.config.BPFEnabled {
		d.setUpIptablesBPF()
	} else {
		d.setUpIptablesNormal()
	}

	if d.config.RulesConfig.IPIPEnabled {
		log.Info("IPIP enabled, starting thread to keep tunnel configuration in sync.")
		go d.ipipManager.KeepIPIPDeviceInSync(
			d.config.IPIPMTU,
			d.config.RulesConfig.IPIPTunnelAddress,
		)
	} else {
		log.Info("IPIP disabled. Not starting tunnel update thread.")
	}
}

func (d *InternalDataplane) setUpIptablesBPF() {
	// TODO have raw table mark for notrack
	// TODO Any BPF SNAT we need to do

	for _, t := range d.iptablesFilterTables {
		fwdRules := []iptables.Rule{
			{
				// TODO Make "from workload" mark configurable
				Match:  iptables.Match().MarkMatchesWithMask(0xca100000, 0xfffe0000),
				Action: iptables.AcceptAction{},
			},
		}
		var inputRules []iptables.Rule
		for _, prefix := range d.config.RulesConfig.WorkloadIfacePrefixes {
			fwdRules = append(fwdRules,
				iptables.Rule{
					Match:   iptables.Match().InInterface(prefix + "+"),
					Action:  iptables.DropAction{},
					Comment: "From workload without BPF ACCEPT mark",
				})

			if d.config.RulesConfig.EndpointToHostAction == "ACCEPT" {
				// Only need to worry about ACCEPT here.  Drop gets compiled into the BPF program and
				// RETURN would be a no-op since there's nothing to RETURN from.
				inputRules = append(inputRules, iptables.Rule{
					Match:  iptables.Match().InInterface(prefix+"+").MarkMatchesWithMask(0xca100000, 0xfffe0000),
					Action: iptables.AcceptAction{},
				})
			}
			// Catch any workload to host packets that haven't been through the BPF program.
			inputRules = append(inputRules, iptables.Rule{
				Match:  iptables.Match().InInterface(prefix+"+").NotMarkMatchesWithMask(0xca100000, 0xfffe0000),
				Action: iptables.DropAction{},
			})
		}
		for _, prefix := range d.config.RulesConfig.WorkloadIfacePrefixes {
			// Make sure iptables rules don't drop packets that we're about to process through BPF.
			fwdRules = append(fwdRules, iptables.Rule{
				Match:   iptables.Match().OutInterface(prefix + "+"),
				Action:  iptables.AcceptAction{},
				Comment: "To workload, BPF will handle.",
			})
		}
		t.SetRuleInsertions("INPUT", inputRules)
		t.SetRuleInsertions("FORWARD", fwdRules)
	}
	for _, t := range d.iptablesNATTables {
		t.UpdateChains(d.ruleRenderer.StaticNATPostroutingChains(t.IPVersion))
		t.SetRuleInsertions("POSTROUTING", []iptables.Rule{{
			Action: iptables.JumpAction{Target: rules.ChainNATPostrouting},
		}})
	}
}

func (d *InternalDataplane) setUpIptablesNormal() {
	for _, t := range d.iptablesRawTables {
		rawChains := d.ruleRenderer.StaticRawTableChains(t.IPVersion)
		t.UpdateChains(rawChains)
		t.SetRuleInsertions("PREROUTING", []iptables.Rule{{
			Action: iptables.JumpAction{Target: rules.ChainRawPrerouting},
		}})
		t.SetRuleInsertions("OUTPUT", []iptables.Rule{{
			Action: iptables.JumpAction{Target: rules.ChainRawOutput},
		}})
	}
	for _, t := range d.iptablesFilterTables {
		filterChains := d.ruleRenderer.StaticFilterTableChains(t.IPVersion)
		t.UpdateChains(filterChains)
		t.SetRuleInsertions("FORWARD", []iptables.Rule{{
			Action: iptables.JumpAction{Target: rules.ChainFilterForward},
		}})
		t.SetRuleInsertions("INPUT", []iptables.Rule{{
			Action: iptables.JumpAction{Target: rules.ChainFilterInput},
		}})
		t.SetRuleInsertions("OUTPUT", []iptables.Rule{{
			Action: iptables.JumpAction{Target: rules.ChainFilterOutput},
		}})
	}
	for _, t := range d.iptablesNATTables {
		t.UpdateChains(d.ruleRenderer.StaticNATTableChains(t.IPVersion))
		t.SetRuleInsertions("PREROUTING", []iptables.Rule{{
			Action: iptables.JumpAction{Target: rules.ChainNATPrerouting},
		}})
		t.SetRuleInsertions("POSTROUTING", []iptables.Rule{{
			Action: iptables.JumpAction{Target: rules.ChainNATPostrouting},
		}})
		t.SetRuleInsertions("OUTPUT", []iptables.Rule{{
			Action: iptables.JumpAction{Target: rules.ChainNATOutput},
		}})
	}
	for _, t := range d.iptablesMangleTables {
		t.UpdateChains(d.ruleRenderer.StaticMangleTableChains(t.IPVersion))
		t.SetRuleInsertions("PREROUTING", []iptables.Rule{{
			Action: iptables.JumpAction{Target: rules.ChainManglePrerouting},
		}})
	}
	if d.xdpState != nil {
		if err := d.setXDPFailsafePorts(); err != nil {
			log.Warnf("failed to set XDP failsafe ports, disabling XDP: %v", err)
			if err := d.shutdownXDPCompletely(); err != nil {
				log.Warnf("failed to disable XDP: %v, will proceed anyway.", err)
			}
		}
	}
}

func stringToProtocol(protocol string) (labelindex.IPSetPortProtocol, error) {
	switch protocol {
	case "tcp":
		return labelindex.ProtocolTCP, nil
	case "udp":
		return labelindex.ProtocolUDP, nil
	}
	return labelindex.ProtocolNone, fmt.Errorf("unknown protocol %q", protocol)
}

func (d *InternalDataplane) setXDPFailsafePorts() error {
	inboundPorts := d.config.RulesConfig.FailsafeInboundHostPorts

	if _, err := d.xdpState.common.bpfLib.NewFailsafeMap(); err != nil {
		return err
	}

	for _, p := range inboundPorts {
		proto, err := stringToProtocol(p.Protocol)
		if err != nil {
			return err
		}

		if err := d.xdpState.common.bpfLib.UpdateFailsafeMap(uint8(proto), p.Port); err != nil {
			return err
		}
	}

	log.Infof("Set XDP failsafe ports: %+v", inboundPorts)
	return nil
}

// shutdownXDPCompletely attempts to disable XDP state.  This could fail in cases where XDP isn't working properly.
func (d *InternalDataplane) shutdownXDPCompletely() error {
	if d.xdpState == nil {
		return nil
	}
	if d.callbacks != nil {
		d.xdpState.DepopulateCallbacks(d.callbacks)
	}
	// spend 1 second attempting to wipe XDP, in case of a hiccup.
	maxTries := 10
	waitInterval := 100 * time.Millisecond
	var err error
	for i := 0; i < maxTries; i++ {
		err = d.xdpState.WipeXDP()
		if err == nil {
			d.xdpState = nil
			return nil
		}
		log.WithError(err).WithField("try", i).Warn("failed to wipe the XDP state")
		time.Sleep(waitInterval)
	}
	return fmt.Errorf("Failed to wipe the XDP state after %v tries over %v seconds: Error %v", maxTries, waitInterval, err)
}

func (d *InternalDataplane) loopUpdatingDataplane() {
	log.Info("Started internal iptables dataplane driver loop")
	healthTicks := time.NewTicker(healthInterval).C
	d.reportHealth()

	// Retry any failed operations every 10s.
	retryTicker := time.NewTicker(10 * time.Second)

	// If configured, start tickers to refresh the IP sets and routing table entries.
	var ipSetsRefreshC <-chan time.Time
	if d.config.IPSetsRefreshInterval > 0 {
		log.WithField("interval", d.config.IptablesRefreshInterval).Info(
			"Will refresh IP sets on timer")
		refreshTicker := jitter.NewTicker(
			d.config.IPSetsRefreshInterval,
			d.config.IPSetsRefreshInterval/10,
		)
		ipSetsRefreshC = refreshTicker.C
	}
	var routeRefreshC <-chan time.Time
	if d.config.RouteRefreshInterval > 0 {
		log.WithField("interval", d.config.RouteRefreshInterval).Info(
			"Will refresh routes on timer")
		refreshTicker := jitter.NewTicker(
			d.config.RouteRefreshInterval,
			d.config.RouteRefreshInterval/10,
		)
		routeRefreshC = refreshTicker.C
	}
	var xdpRefreshC <-chan time.Time
	if d.config.XDPRefreshInterval > 0 && d.xdpState != nil {
		log.WithField("interval", d.config.XDPRefreshInterval).Info(
			"Will refresh XDP on timer")
		refreshTicker := jitter.NewTicker(
			d.config.XDPRefreshInterval,
			d.config.XDPRefreshInterval/10,
		)
		xdpRefreshC = refreshTicker.C
	}

	// Fill the apply throttle leaky bucket.
	throttleC := jitter.NewTicker(100*time.Millisecond, 10*time.Millisecond).C
	beingThrottled := false

	datastoreInSync := false

	processMsgFromCalcGraph := func(msg interface{}) {
		log.WithField("msg", proto.MsgStringer{Msg: msg}).Infof(
			"Received %T update from calculation graph", msg)
		d.recordMsgStat(msg)
		for _, mgr := range d.allManagers {
			mgr.OnUpdate(msg)
		}
		switch msg.(type) {
		case *proto.InSync:
			log.WithField("timeSinceStart", time.Since(processStartTime)).Info(
				"Datastore in sync, flushing the dataplane for the first time...")
			datastoreInSync = true
		}
	}

	processIfaceUpdate := func(ifaceUpdate *ifaceUpdate) {
		log.WithField("msg", ifaceUpdate).Info("Received interface update")
		if ifaceUpdate.Name == KubeIPVSInterface {
			d.checkIPVSConfigOnStateUpdate(ifaceUpdate.State)
			return
		}

		for _, mgr := range d.allManagers {
			mgr.OnUpdate(ifaceUpdate)
		}

		for _, mgr := range d.managersWithRouteTables {
			for _, routeTable := range mgr.GetRouteTables() {
				routeTable.OnIfaceStateChanged(ifaceUpdate.Name, ifaceUpdate.State)
			}
		}
	}

	processAddrsUpdate := func(ifaceAddrsUpdate *ifaceAddrsUpdate) {
		log.WithField("msg", ifaceAddrsUpdate).Info("Received interface addresses update")
		for _, mgr := range d.allManagers {
			mgr.OnUpdate(ifaceAddrsUpdate)
		}
	}

	for {
		select {
		case msg := <-d.toDataplane:
			// Process the message we received, then opportunistically process any other
			// pending messages.
			batchSize := 1
			processMsgFromCalcGraph(msg)
		msgLoop1:
			for i := 0; i < msgPeekLimit; i++ {
				select {
				case msg := <-d.toDataplane:
					processMsgFromCalcGraph(msg)
					batchSize++
				default:
					// Channel blocked so we must be caught up.
					break msgLoop1
				}
			}
			d.dataplaneNeedsSync = true
			summaryBatchSize.Observe(float64(batchSize))
		case ifaceUpdate := <-d.ifaceUpdates:
			// Process the message we received, then opportunistically process any other
			// pending messages.
			batchSize := 1
			processIfaceUpdate(ifaceUpdate)
		msgLoop2:
			for i := 0; i < msgPeekLimit; i++ {
				select {
				case ifaceUpdate := <-d.ifaceUpdates:
					processIfaceUpdate(ifaceUpdate)
					batchSize++
				default:
					// Channel blocked so we must be caught up.
					break msgLoop2
				}
			}
			d.dataplaneNeedsSync = true
			summaryIfaceBatchSize.Observe(float64(batchSize))
		case ifaceAddrsUpdate := <-d.ifaceAddrUpdates:
			batchSize := 1
			processAddrsUpdate(ifaceAddrsUpdate)
		msgLoop3:
			for i := 0; i < msgPeekLimit; i++ {
				select {
				case ifaceAddrsUpdate := <-d.ifaceAddrUpdates:
					processAddrsUpdate(ifaceAddrsUpdate)
					batchSize++
				default:
					// Channel blocked so we must be caught up.
					break msgLoop3
				}
			}
			summaryAddrBatchSize.Observe(float64(batchSize))
			d.dataplaneNeedsSync = true
		case <-ipSetsRefreshC:
			log.Debug("Refreshing IP sets state")
			d.forceIPSetsRefresh = true
			d.dataplaneNeedsSync = true
		case <-routeRefreshC:
			log.Debug("Refreshing routes")
			d.forceRouteRefresh = true
			d.dataplaneNeedsSync = true
		case <-xdpRefreshC:
			log.Debug("Refreshing XDP")
			d.forceXDPRefresh = true
			d.dataplaneNeedsSync = true
		case <-d.reschedC:
			log.Debug("Reschedule kick received")
			d.dataplaneNeedsSync = true
			// nil out the channel to record that the timer is now inactive.
			d.reschedC = nil
		case <-throttleC:
			d.applyThrottle.Refill()
		case <-healthTicks:
			d.reportHealth()
		case <-retryTicker.C:
		case <-d.debugHangC:
			log.Warning("Debug hang simulation timer popped, hanging the dataplane!!")
			time.Sleep(1 * time.Hour)
			log.Panic("Woke up after 1 hour, something's probably wrong with the test.")
		}

		if datastoreInSync && d.dataplaneNeedsSync {
			// Dataplane is out-of-sync, check if we're throttled.
			if d.applyThrottle.Admit() {
				if beingThrottled && d.applyThrottle.WouldAdmit() {
					log.Info("Dataplane updates no longer throttled")
					beingThrottled = false
				}
				log.Info("Applying dataplane updates")
				applyStart := time.Now()

				// Actually apply the changes to the dataplane.
				d.apply()

				// Record stats.
				applyTime := time.Since(applyStart)
				summaryApplyTime.Observe(applyTime.Seconds())

				if d.dataplaneNeedsSync {
					// Dataplane is still dirty, record an error.
					countDataplaneSyncErrors.Inc()
				}
				log.WithField("msecToApply", applyTime.Seconds()*1000.0).Info(
					"Finished applying updates to dataplane.")

				if !d.doneFirstApply {
					log.WithField(
						"secsSinceStart", time.Since(processStartTime).Seconds(),
					).Info("Completed first update to dataplane.")
					d.doneFirstApply = true
					if d.config.PostInSyncCallback != nil {
						d.config.PostInSyncCallback()
					}
				}
				d.reportHealth()
			} else {
				if !beingThrottled {
					log.Info("Dataplane updates throttled")
					beingThrottled = true
				}
			}
		}
	}
}

func (d *InternalDataplane) configureKernel() {
	// For IPv4, we rely on the kernel's reverse path filtering to prevent workloads from
	// spoofing their IP addresses.
	//
	// The RPF check for a particular interface is controlled by several sysctls:
	//
	//     - ipv4.conf.all.rp_filter is a global override
	//     - ipv4.conf.default.rp_filter controls the value that is set on a newly created
	//       interface
	//     - ipv4.conf.<interface>.rp_filter controls a particular interface.
	//
	// The algorithm for combining the global override and per-interface values is to take the
	// *numeric* maximum between the two.  The values are: 0=off, 1=strict, 2=loose.  "loose"
	// is not suitable for Calico since it would allow workloads to spoof packets from other
	// workloads on the same host.  Hence, we need the global override to be <=1 or it would
	// override the per-interface setting to "strict" that we require.
	//
	// Unless the IgnoreLooseRPF flag is set, we bail out rather than simply setting it
	// because setting 2, "loose", is unusual and it is likely to have been set deliberately.
	rpFilter, err := readRPFilter()
	if err != nil {
		logCxt := log.WithError(err)
		if d.config.IgnoreLooseRPF {
			logCxt.Error("Failed to read kernel's rp_filter value from /proc/sys. " +
				"Ignoring due to IgnoreLooseRPF setting.")
		} else {
			logCxt.Fatal("Failed to read kernel's rp_filter value from /proc/sys")
		}
	} else if rpFilter > 1 {
		if d.config.IgnoreLooseRPF {
			log.Warn("Kernel's RPF check is set to 'loose' and IgnoreLooseRPF " +
				"set to true.  Calico will not be able to prevent workloads " +
				"from spoofing their source IP.  Please ensure that some " +
				"other anti-spoofing mechanism is in place (such as running " +
				"only non-privileged containers).")
		} else {
			log.Fatal("Kernel's RPF check is set to 'loose'.  This would " +
				"allow endpoints to spoof their IP address.  Calico " +
				"requires net.ipv4.conf.all.rp_filter to be set to " +
				"0 or 1. If you require loose RPF and you are not concerned " +
				"about spoofing, this check can be disabled by setting the " +
				"IgnoreLooseRPF configuration parameter to 'true'.")
		}
	}

	// Make sure the default for new interfaces is set to strict checking so that there's no
	// race when a new interface is added and felix hasn't configured it yet.
	err = writeProcSys("/proc/sys/net/ipv4/conf/default/rp_filter", "1")
	if err != nil {
		log.Warnf("failed to set rp_filter to '1': %v\n", err)
	}
}

func readRPFilter() (value int64, err error) {
	f, err := os.Open("/proc/sys/net/ipv4/conf/all/rp_filter")
	if err != nil {
		return
	}
	rpFilterBytes, err := ioutil.ReadAll(f)
	if err != nil {
		return
	}
	value, err = strconv.ParseInt(strings.Trim(string(rpFilterBytes), "\n"), 10, 64)
	return
}

func (d *InternalDataplane) recordMsgStat(msg interface{}) {
	typeName := reflect.ValueOf(msg).Elem().Type().Name()
	countMessages.WithLabelValues(typeName).Inc()
}

func (d *InternalDataplane) apply() {
	// Update sequencing is important here because iptables rules have dependencies on ipsets.
	// Creating a rule that references an unknown IP set fails, as does deleting an IP set that
	// is in use.

	// Unset the needs-sync flag, we'll set it again if something fails.
	d.dataplaneNeedsSync = false

	// First, give the managers a chance to update IP sets and iptables.
	for _, mgr := range d.allManagers {
		err := mgr.CompleteDeferredWork()
		if err != nil {
			log.WithField("manager", mgr).WithError(err).Debug("couldn't complete deferred work for manager, will try again later")
			d.dataplaneNeedsSync = true
		}
	}

	if d.xdpState != nil {
		if d.forceXDPRefresh {
			// Refresh timer popped.
			d.xdpState.QueueResync()
			d.forceXDPRefresh = false
		}

		var applyXDPError error
		d.xdpState.ProcessPendingDiffState(d.endpointsSourceV4)
		if err := d.applyXDPActions(); err != nil {
			applyXDPError = err
		} else {
			err := d.xdpState.ProcessMemberUpdates()
			d.xdpState.DropPendingDiffState()
			if err != nil {
				log.WithError(err).Warning("Failed to process XDP member updates, will resync later...")
				if err := d.applyXDPActions(); err != nil {
					applyXDPError = err
				}
			}
			d.xdpState.UpdateState()
		}
		if applyXDPError != nil {
			log.WithError(applyXDPError).Info("Applying XDP actions did not succeed, disabling XDP")
			if err := d.shutdownXDPCompletely(); err != nil {
				log.Warnf("failed to disable XDP: %v, will proceed anyway.", err)
			}
		}
	}

	if d.forceRouteRefresh {
		// Refresh timer popped.
		for _, r := range d.routeTables() {
			// Queue a resync on the next Apply().
			r.QueueResync()
		}
		d.forceRouteRefresh = false
	}

	if d.forceIPSetsRefresh {
		// Refresh timer popped.
		for _, r := range d.ipSets {
			// Queue a resync on the next Apply().
			r.QueueResync()
		}
		d.forceIPSetsRefresh = false
	}

	// Next, create/update IP sets.  We defer deletions of IP sets until after we update
	// iptables.
	var ipSetsWG sync.WaitGroup
	for _, ipSets := range d.ipSets {
		ipSetsWG.Add(1)
		go func(ipSets *ipsets.IPSets) {
			ipSets.ApplyUpdates()
			ipSetsWG.Done()
		}(ipSets)
	}

	// Update the routing table in parallel with the other updates.  We'll wait for it to finish
	// before we return.
	var routesWG sync.WaitGroup
	for _, r := range d.routeTables() {
		routesWG.Add(1)
		go func(r routeTable) {
			err := r.Apply()
			if err != nil {
				log.Warn("Failed to synchronize routing table, will retry...")
				d.dataplaneNeedsSync = true
			}
			routesWG.Done()
		}(r)
	}

	// Wait for the IP sets update to finish.  We can't update iptables until it has.
	ipSetsWG.Wait()

	// Update iptables, this should sever any references to now-unused IP sets.
	var reschedDelayMutex sync.Mutex
	var reschedDelay time.Duration
	var iptablesWG sync.WaitGroup
	for _, t := range d.allIptablesTables {
		iptablesWG.Add(1)
		go func(t *iptables.Table) {
			tableReschedAfter := t.Apply()

			reschedDelayMutex.Lock()
			defer reschedDelayMutex.Unlock()
			if tableReschedAfter != 0 && (reschedDelay == 0 || tableReschedAfter < reschedDelay) {
				reschedDelay = tableReschedAfter
			}
			iptablesWG.Done()
		}(t)
	}
	iptablesWG.Wait()

	// Now clean up any left-over IP sets.
	for _, ipSets := range d.ipSets {
		ipSetsWG.Add(1)
		go func(s *ipsets.IPSets) {
			s.ApplyDeletions()
			ipSetsWG.Done()
		}(ipSets)
	}
	ipSetsWG.Wait()

	// Wait for the route updates to finish.
	routesWG.Wait()

	// And publish and status updates.
	d.endpointStatusCombiner.Apply()

	// Set up any needed rescheduling kick.
	if d.reschedC != nil {
		// We have an active rescheduling timer, stop it so we can restart it with a
		// different timeout below if it is still needed.
		// This snippet comes from the docs for Timer.Stop().
		if !d.reschedTimer.Stop() {
			// Timer had already popped, drain its channel.
			<-d.reschedC
		}
		// Nil out our copy of the channel to record that the timer is inactive.
		d.reschedC = nil
	}
	if reschedDelay != 0 {
		// We need to reschedule.
		log.WithField("delay", reschedDelay).Debug("Asked to reschedule.")
		if d.reschedTimer == nil {
			// First time, create the timer.
			d.reschedTimer = time.NewTimer(reschedDelay)
		} else {
			// Have an existing timer, reset it.
			d.reschedTimer.Reset(reschedDelay)
		}
		d.reschedC = d.reschedTimer.C
	}
}

func (d *InternalDataplane) applyXDPActions() error {
	var err error = nil
	for i := 0; i < 10; i++ {
		err = d.xdpState.ResyncIfNeeded(d.ipsetsSourceV4)
		if err != nil {
			return err
		}
		if err = d.xdpState.ApplyBPFActions(d.ipsetsSourceV4); err == nil {
			return nil
		} else {
			log.WithError(err).Info("Applying XDP BPF actions did not succeed, will retry with resync...")
		}
	}
	return err
}

func (d *InternalDataplane) loopReportingStatus() {
	log.Info("Started internal status report thread")
	if d.config.StatusReportingInterval <= 0 {
		log.Info("Process status reports disabled")
		return
	}
	// Wait before first report so that we don't check in if we're in a tight cyclic restart.
	time.Sleep(10 * time.Second)
	for {
		uptimeSecs := time.Since(processStartTime).Seconds()
		d.fromDataplane <- &proto.ProcessStatusUpdate{
			IsoTimestamp: time.Now().UTC().Format(time.RFC3339),
			Uptime:       uptimeSecs,
		}
		time.Sleep(d.config.StatusReportingInterval)
	}
}

// iptablesTable is a shim interface for iptables.Table.
type iptablesTable interface {
	UpdateChain(chain *iptables.Chain)
	UpdateChains([]*iptables.Chain)
	RemoveChains([]*iptables.Chain)
	RemoveChainByName(name string)
}

func (d *InternalDataplane) reportHealth() {
	if d.config.HealthAggregator != nil {
		d.config.HealthAggregator.Report(
			healthName,
			&health.HealthReport{Live: true, Ready: d.doneFirstApply},
		)
	}
}

type dummyLock struct{}

func (d dummyLock) Lock() {

}

func (d dummyLock) Unlock() {

}<|MERGE_RESOLUTION|>--- conflicted
+++ resolved
@@ -473,13 +473,9 @@
 			fibLookupEnabled,
 			config.RulesConfig.EndpointToHostAction == "DROP",
 			config.BPFDataIfacePattern,
-<<<<<<< HEAD
 			ipSetIDAllocator,
 			config.VXLANMTU,
 		))
-=======
-			ipSetIDAllocator))
->>>>>>> c155d120
 
 		// Pre-create the NAT maps so that later operations can assume access.
 		frontendMap := nat.FrontendMap(bpfMapContext)
