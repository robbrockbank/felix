// Copyright (c) 2020 Tigera, Inc. All rights reserved.
//
// Licensed under the Apache License, Version 2.0 (the "License");
// you may not use this file except in compliance with the License.
// You may obtain a copy of the License at
//
//     http://www.apache.org/licenses/LICENSE-2.0
//
// Unless required by applicable law or agreed to in writing, software
// distributed under the License is distributed on an "AS IS" BASIS,
// WITHOUT WARRANTIES OR CONDITIONS OF ANY KIND, either express or implied.
// See the License for the specific language governing permissions and
// limitations under the License.

package conntrack

import (
	"time"

	log "github.com/sirupsen/logrus"

	"github.com/projectcalico/felix/bpf"
)

type Timeouts struct {
	CreationGracePeriod time.Duration

	TCPPreEstablished time.Duration
	TCPEstablished    time.Duration
	TCPFinsSeen       time.Duration
	TCPResetSeen      time.Duration

	UDPLastSeen time.Duration

	ICMPLastSeen time.Duration
}

func DefaultTimeouts() Timeouts {
	return Timeouts{
		CreationGracePeriod: 10 * time.Second,
		TCPPreEstablished:   20 * time.Second,
		TCPEstablished:      time.Hour,
		TCPFinsSeen:         30 * time.Second,
		TCPResetSeen:        40 * time.Second,
		UDPLastSeen:         60 * time.Second,
		ICMPLastSeen:        5 * time.Second,
	}
}

type LivenessScanner struct {
	timeouts Timeouts
	ctMap    bpf.Map
	dsr      bool
	NowNanos func() int64
}

func NewLivenessScanner(timeouts Timeouts, dsr bool, ctMap bpf.Map) *LivenessScanner {
	return &LivenessScanner{
		timeouts: timeouts,
		ctMap:    ctMap,
		dsr:      dsr,
		NowNanos: bpf.KTimeNanos,
	}
}

func (l *LivenessScanner) Scan() {
	err := l.ctMap.Iter(func(k, v []byte) {
		ctKey := keyFromBytes(k)
		ctVal := entryFromBytes(v)
		log.WithFields(log.Fields{
			"key":   ctKey,
			"entry": ctVal,
		}).Debug("Examining conntrack entry")

		now := l.NowNanos()

		switch ctVal.Type() {
		case TypeNATForward:
			// Look up the reverse entry, where we do the book-keeping.
			revEntryBytes, err := l.ctMap.Get(ctVal.ReverseNATKey().AsBytes())
			if err != nil && bpf.IsNotExists(err) {
				// Forward entry exists but no reverse entry (and the grace period has expired).
				log.Info("Found a forward NAT conntrack entry with no reverse entry, removing...")
				err := l.ctMap.Delete(k)
				log.WithError(err).Debug("Deletion result")
				if err != nil && !bpf.IsNotExists(err) {
					log.WithError(err).Warn("Failed to delete conntrack entry.")
				}
				return
			} else if err != nil {
				log.WithError(err).Warn("Failed to look up conntrack entry.")
				return
			}
			revEntry := entryFromBytes(revEntryBytes)
			if reason, expired := l.EntryExpired(now, ctKey.Proto(), revEntry); expired {
				log.WithField("reason", reason).Debug("Deleting expired conntrack forward-NAT entry")
				err := l.ctMap.Delete(k)
				log.WithError(err).Debug("Deletion result")
				if err != nil && !bpf.IsNotExists(err) {
					log.WithError(err).Warn("Failed to delete expired conntrack forward-NAT entry.")
				}
				err = l.ctMap.Delete(ctVal.ReverseNATKey().AsBytes())
				log.WithError(err).Debug("Deletion result")
				if err != nil && !bpf.IsNotExists(err) {
					log.WithError(err).Warn("Failed to delete expired conntrack reverse-NAT entry.")
				}
			}
		case TypeNATReverse:
			if reason, expired := l.EntryExpired(now, ctKey.Proto(), ctVal); expired {
				log.WithField("reason", reason).Debug("Deleting expired conntrack reverse-NAT entry")
				err := l.ctMap.Delete(k)
				log.WithError(err).Debug("Deletion result")
				if err != nil && !bpf.IsNotExists(err) {
					log.WithError(err).Warn("Failed to delete expired conntrack forward-NAT entry.")
				}
				// TODO Handle forward entry.
			}
		case TypeNormal:
			if reason, expired := l.EntryExpired(now, ctKey.Proto(), ctVal); expired {
				log.WithField("reason", reason).Debug("Deleting expired normal conntrack entry")
				err := l.ctMap.Delete(k)
				log.WithError(err).Debug("Deletion result")
				if err != nil && !bpf.IsNotExists(err) {
					log.WithError(err).Warn("Failed to delete expired conntrack forward-NAT entry.")
				}
			}
		default:
			log.WithField("type", ctVal.Type()).Warn("Unknown conntrack entry type!")
		}
	})
	if err != nil {
		log.WithError(err).Warn("Failed to iterate over conntrack map")
	}
}

func (l *LivenessScanner) EntryExpired(nowNanos int64, proto uint8, entry Value) (reason string, expired bool) {
	sinceCreation := time.Duration(nowNanos - entry.Created())
	if sinceCreation < l.timeouts.CreationGracePeriod {
		log.Debug("Conntrack entry in creation grace period. Ignoring.")
		return
	}
	age := time.Duration(nowNanos - entry.LastSeen())
	switch proto {
	case ProtoTCP:
		dsr := entry.IsForwardDSR()
		data := entry.Data()
		rstSeen := data.RSTSeen()
		if rstSeen && age > l.timeouts.TCPResetSeen {
			return "RST seen", true
		}
<<<<<<< HEAD
		finsSeen := data.FINsSeen()
=======
		finsSeen := (dsr && data.FINsSeenDSR()) || data.FINsSeen()
>>>>>>> 70861523
		if finsSeen && age > l.timeouts.TCPFinsSeen {
			// Both legs have been finished, tear down.
			return "FINs seen", true
		}
<<<<<<< HEAD
		if data.Established() {
=======
		if data.Established() || dsr {
>>>>>>> 70861523
			if age > l.timeouts.TCPEstablished {
				return "no traffic on established flow for too long", true
			}
		} else {
			if age > l.timeouts.TCPPreEstablished {
				return "no traffic on pre-established flow for too long", true
			}
		}
		return "", false
	case ProtoICMP:
		if age > l.timeouts.ICMPLastSeen {
			return "no traffic on ICMP flow for too long", true
		}
	default:
		// FIXME separate timeouts for non-UDP IP traffic?
		if age > l.timeouts.UDPLastSeen {
			return "no traffic on UDP flow for too long", true
		}
	}
	return "", false
}<|MERGE_RESOLUTION|>--- conflicted
+++ resolved
@@ -148,20 +148,12 @@
 		if rstSeen && age > l.timeouts.TCPResetSeen {
 			return "RST seen", true
 		}
-<<<<<<< HEAD
-		finsSeen := data.FINsSeen()
-=======
 		finsSeen := (dsr && data.FINsSeenDSR()) || data.FINsSeen()
->>>>>>> 70861523
 		if finsSeen && age > l.timeouts.TCPFinsSeen {
 			// Both legs have been finished, tear down.
 			return "FINs seen", true
 		}
-<<<<<<< HEAD
-		if data.Established() {
-=======
 		if data.Established() || dsr {
->>>>>>> 70861523
 			if age > l.timeouts.TCPEstablished {
 				return "no traffic on established flow for too long", true
 			}
