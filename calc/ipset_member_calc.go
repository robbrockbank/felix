// Copyright (c) 2016-2017 Tigera, Inc. All rights reserved.
//
// Licensed under the Apache License, Version 2.0 (the "License");
// you may not use this file except in compliance with the License.
// You may obtain a copy of the License at
//
//     http://www.apache.org/licenses/LICENSE-2.0
//
// Unless required by applicable law or agreed to in writing, software
// distributed under the License is distributed on an "AS IS" BASIS,
// WITHOUT WARRANTIES OR CONDITIONS OF ANY KIND, either express or implied.
// See the License for the specific language governing permissions and
// limitations under the License.

package calc

import (
	log "github.com/sirupsen/logrus"

	"github.com/projectcalico/felix/dispatcher"
	"github.com/projectcalico/felix/ip"
	"github.com/projectcalico/felix/multidict"
	"github.com/projectcalico/libcalico-go/lib/backend/api"
	"github.com/projectcalico/libcalico-go/lib/backend/model"
	"github.com/projectcalico/libcalico-go/lib/set"
)

type IPAddRemoveCallbacks interface {
	OnCIDRAdded(ipSetID string, ip ip.CIDR)
	OnCIDRRemoved(ipSetID string, ip ip.CIDR)
}

// MemberCalculator calculates the actual IPs that should be in each IP set.  As input, it
// expects MatchStarted/Stopped events telling it which IP sets match which endpoints (by ID)
// along with OnUpdate calls for endpoints.  It then joins the match data with the endpoint
// data to calculate which IPs are in which IP set and generates events when IPs are added or
// removed.
//
// The complexity in the MemberCalculator comes from needing to deal with IPs being assigned
// to multiple endpoints at the same time.  If two endpoints are added with the same IP, we
// want to generate only one "IP added" event.  We also need to wait for both endpoints to be
// removed before generating the "IP removed" event.
type MemberCalculator struct {
	keyToCIDRs            map[model.Key][]ip.CIDR
	keyToMatchingIPSetIDs multidict.IfaceToString
	ipSetIDToCIDRToKey    map[string]map[ip.CIDR][]model.Key

	callbacks IPAddRemoveCallbacks
}

func NewMemberCalculator() *MemberCalculator {
	calc := &MemberCalculator{
		keyToCIDRs:            make(map[model.Key][]ip.CIDR),
		keyToMatchingIPSetIDs: multidict.NewIfaceToString(),
		ipSetIDToCIDRToKey:    make(map[string]map[ip.CIDR][]model.Key),
	}
	return calc
}

func (calc *MemberCalculator) RegisterWith(allUpdDispatcher *dispatcher.Dispatcher) {
	allUpdDispatcher.Register(model.WorkloadEndpointKey{}, calc.OnUpdate)
	allUpdDispatcher.Register(model.HostEndpointKey{}, calc.OnUpdate)
	allUpdDispatcher.Register(model.NetworkSetKey{}, calc.OnUpdate)
}

// MatchStarted tells this object that an endpoint now belongs to an IP set.
func (calc *MemberCalculator) MatchStarted(key model.Key, ipSetID string) {
	log.Debugf("Adding endpoint %v to IP set %v", key, ipSetID)
	calc.keyToMatchingIPSetIDs.Put(key, ipSetID)
	ips := calc.keyToCIDRs[key]
	calc.addMatchToIndex(ipSetID, key, ips)
}

// MatchStopped tells this object that an endpoint no longer belongs to an IP set.
func (calc *MemberCalculator) MatchStopped(key model.Key, ipSetID string) {
	log.Debugf("Removing endpoint %v from IP set %v", key, ipSetID)
	calc.keyToMatchingIPSetIDs.Discard(key, ipSetID)
	ips := calc.keyToCIDRs[key]
	calc.removeMatchFromIndex(ipSetID, key, ips)
}

func (calc *MemberCalculator) OnUpdate(update api.Update) (filterOut bool) {
	if update.Value == nil {
		calc.updateCIDRsForKey(update.Key, []ip.CIDR{})
		return
	}
	switch update.Key.(type) {
	case model.WorkloadEndpointKey:
		ep := update.Value.(*model.WorkloadEndpoint)
		cidrs := make([]ip.CIDR, 0, len(ep.IPv4Nets)+len(ep.IPv6Nets))
		for _, net := range ep.IPv4Nets {
			cidrs = append(cidrs, ip.CIDRFromCalicoNet(net))
		}
		for _, net := range ep.IPv6Nets {
			cidrs = append(cidrs, ip.CIDRFromCalicoNet(net))
		}
		calc.updateCIDRsForKey(update.Key, cidrs)
	case model.NetworkSetKey:
		ns := update.Value.(*model.NetworkSet)
		cidrs := make([]ip.CIDR, 0, len(ns.Nets))
		for _, net := range ns.Nets {
			cidrs = append(cidrs, ip.CIDRFromCalicoNet(net))
		}
		calc.updateCIDRsForKey(update.Key, cidrs)
	case model.HostEndpointKey:
		ep := update.Value.(*model.HostEndpoint)
		cidrs := make([]ip.CIDR, 0,
			len(ep.ExpectedIPv4Addrs)+len(ep.ExpectedIPv6Addrs))
		for _, netIP := range ep.ExpectedIPv4Addrs {
			cidrs = append(cidrs, ip.CIDRFromNetIP(netIP.IP))
		}
		for _, netIP := range ep.ExpectedIPv6Addrs {
			cidrs = append(cidrs, ip.CIDRFromNetIP(netIP.IP))
		}
		calc.updateCIDRsForKey(update.Key, cidrs)
	}
	return
}

// UpdateEndpointIPs tells this object that an endpoint has a new set of IP addresses.
func (calc *MemberCalculator) updateCIDRsForKey(key model.Key, cidrs []ip.CIDR) {
	log.Debugf("Endpoint %v CIDRs updated to %v", key, cidrs)
	oldCIDRs := calc.keyToCIDRs[key]
	if len(cidrs) == 0 {
		delete(calc.keyToCIDRs, key)
	} else {
		calc.keyToCIDRs[key] = cidrs
	}

	oldCIDRsSet := set.New()
	for _, cidr := range oldCIDRs {
		oldCIDRsSet.Add(cidr)
	}

	addedCIDRs := make([]ip.CIDR, 0)
	currentCIDRs := set.New()
	for _, cidr := range cidrs {
		if !oldCIDRsSet.Contains(cidr) {
			log.Debugf("Added CIDR: %v", cidr)
			addedCIDRs = append(addedCIDRs, cidr)
		}
		currentCIDRs.Add(cidr)
	}

	removedCIDRs := make([]ip.CIDR, 0)
	for _, cidr := range oldCIDRs {
		if !currentCIDRs.Contains(cidr) {
			log.Debugf("Removed CIDR: %v", cidr)
			removedCIDRs = append(removedCIDRs, cidr)
		}
	}

	calc.keyToMatchingIPSetIDs.Iter(key, func(ipSetID string) {
		log.Debugf("Updating matching IP set: %v", ipSetID)
		calc.addMatchToIndex(ipSetID, key, addedCIDRs)
		calc.removeMatchFromIndex(ipSetID, key, removedCIDRs)
	})
}

<<<<<<< HEAD
func (calc *MemberCalculator) addMatchToIndex(ipSetID string, key model.Key, ips []ip.Addr) {
	log.Debugf("IP set %v now matches IPs %v via %v", ipSetID, ips, key)
	ipToKeys, ok := calc.ipSetIDToIPToKey[ipSetID]
=======
func (calc *MemberCalculator) Empty() bool {
	if len(calc.keyToCIDRs) != 0 {
		return false
	}
	if !calc.keyToMatchingIPSetIDs.Empty() {
		return false
	}
	if len(calc.ipSetIDToCIDRToKey) != 0 {
		return false
	}
	return true
}

func (calc *MemberCalculator) addMatchToIndex(ipSetID string, key model.Key, cidrs []ip.CIDR) {
	log.Debugf("IP set %v now matches CIDRs %v via %v", ipSetID, cidrs, key)
	cidrToKeys, ok := calc.ipSetIDToCIDRToKey[ipSetID]
>>>>>>> 78973aec
	if !ok {
		cidrToKeys = make(map[ip.CIDR][]model.Key, len(cidrs))
		calc.ipSetIDToCIDRToKey[ipSetID] = cidrToKeys
	}

cidrLoop:
	for _, cidr := range cidrs {
		keys := cidrToKeys[cidr]
		if keys == nil {
			log.Debugf("New CIDR in IP set %v: %v", ipSetID, cidr)
			calc.callbacks.OnCIDRAdded(ipSetID, cidr)
		} else {
			// Skip the append if the key is already present.
			for _, k := range keys {
				if key == k {
					continue cidrLoop
				}
			}
		}
		cidrToKeys[cidr] = append(keys, key)
	}
}

func (calc *MemberCalculator) removeMatchFromIndex(ipSetID string, key model.Key, cidrs []ip.CIDR) {
	log.Debugf("IP set %v no longer matches CIDRs %v via %v", ipSetID, cidrs, key)
	cidrToKeys := calc.ipSetIDToCIDRToKey[ipSetID]
	for _, cidr := range cidrs {
		keys := cidrToKeys[cidr]
		for i, k := range keys {
			if key == k {
				// found it,
				if len(keys) == 1 {
					// It was the only entry, clean it up.
					delete(cidrToKeys, cidr)
					calc.callbacks.OnCIDRRemoved(ipSetID, cidr)
				} else {
					keys[i] = keys[len(keys)-1]
					keys = keys[:len(keys)-1]
					cidrToKeys[cidr] = keys
				}
				break
			}
		}
	}
}<|MERGE_RESOLUTION|>--- conflicted
+++ resolved
@@ -157,28 +157,9 @@
 	})
 }
 
-<<<<<<< HEAD
-func (calc *MemberCalculator) addMatchToIndex(ipSetID string, key model.Key, ips []ip.Addr) {
-	log.Debugf("IP set %v now matches IPs %v via %v", ipSetID, ips, key)
-	ipToKeys, ok := calc.ipSetIDToIPToKey[ipSetID]
-=======
-func (calc *MemberCalculator) Empty() bool {
-	if len(calc.keyToCIDRs) != 0 {
-		return false
-	}
-	if !calc.keyToMatchingIPSetIDs.Empty() {
-		return false
-	}
-	if len(calc.ipSetIDToCIDRToKey) != 0 {
-		return false
-	}
-	return true
-}
-
 func (calc *MemberCalculator) addMatchToIndex(ipSetID string, key model.Key, cidrs []ip.CIDR) {
 	log.Debugf("IP set %v now matches CIDRs %v via %v", ipSetID, cidrs, key)
 	cidrToKeys, ok := calc.ipSetIDToCIDRToKey[ipSetID]
->>>>>>> 78973aec
 	if !ok {
 		cidrToKeys = make(map[ip.CIDR][]model.Key, len(cidrs))
 		calc.ipSetIDToCIDRToKey[ipSetID] = cidrToKeys
